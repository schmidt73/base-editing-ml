--- conflicted
+++ resolved
@@ -105,23 +105,11 @@
     pred_df['outcome'] = pred_df.apply(convert_prediction, axis=1)
     pred_df = pred_df[['outcome', 'Predicted frequency']]
 
-<<<<<<< HEAD
-    def hd(s1, s2):
-        return sum([1 for i in range(len(s1)) if s1[i] != s2[i]])
-
-    # pred_df['outcome']
-    # distances = pred_df['outcome'].apply(lambda o: hd(test_df['outcome'].iloc[0], o))
-    # print(pred_df.iloc[distances.argmin()].outcome)
-    # print(test_df.outcome.iloc[0])
-    # print(pred_df[['outcome']].assign(distances=distances))
-
-    frequencies = pred_df.merge(test_df, on='outcome')[['Predicted frequency', 'frequency']]
-=======
     frequencies = pred_df.merge(test_df, on='outcome')[[
         'sgrna_id', 'sgrna', 'outcome_sgrna', 'native_outcome', 
         'outcome', 'Predicted frequency', 'frequency'
     ]]
->>>>>>> 34caad1d
+
     frequencies = frequencies.rename(columns={'Predicted frequency': 'predicted frequency'})
     print(frequencies)
 
